--- conflicted
+++ resolved
@@ -10,19 +10,8 @@
   allow_failures:
     - node_js: 0.11
 
-
 branches:
   only:
     - master
 
-<<<<<<< HEAD
-branches:
-  only:
-    - master
-
-matrix:
-  allow_failures:
-    - node_js: 0.11
-=======
-script: make travis
->>>>>>> 1dd57cab
+script: make travis