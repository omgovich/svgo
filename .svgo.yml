# replace default config
# full: true

plugins:

  # - name
  #
  # or:
  # - name: false
  # - name: true
  #
  # or:
  # - name:
  #     param1: 1
  #     param2: 2

  - removeDoctype
  - removeXMLProcInst
  - removeComments
  - removeMetadata
  - removeEditorsNSData
  - cleanupAttrs
  - convertStyleToAttrs
  - cleanupIDs
  - removeRasterImages
  - removeUselessDefs
  - cleanupNumericValues
  - cleanupListOfValues
  - convertColors
  - removeUnknownsAndDefaults
  - removeNonInheritableGroupAttrs
  - removeUselessStrokeAndFill
  - removeViewBox
  - cleanupEnableBackground
  - removeHiddenElems
  - removeEmptyText
  - convertShapeToPath
  - moveElemsAttrsToGroup
  - moveGroupAttrsToElems
  - collapseGroups
  - convertPathData
  - convertTransform
  - removeEmptyAttrs
  - removeEmptyContainers
  - mergePaths
  - removeUnusedNS
  - transformsWithOnePath
  - sortAttrs
<<<<<<< HEAD
  - removeTitle
  - removeDesc
  - addClassesToSVGElement
=======
  - removeDimensions
>>>>>>> 0a3ee554
<|MERGE_RESOLUTION|>--- conflicted
+++ resolved
@@ -46,10 +46,7 @@
   - removeUnusedNS
   - transformsWithOnePath
   - sortAttrs
-<<<<<<< HEAD
   - removeTitle
   - removeDesc
-  - addClassesToSVGElement
-=======
   - removeDimensions
->>>>>>> 0a3ee554
+  - addClassesToSVGElement